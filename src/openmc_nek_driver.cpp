--- conflicted
+++ resolved
@@ -37,9 +37,8 @@
   Comm openmc_comm;
   enrico::get_node_comms(comm_, openmc_procs_per_node_, openmc_comm, intranode_comm_);
 
-<<<<<<< HEAD
   // Instantiate OpenMC driver
-  neutronics_driver_ = std::make_unique<OpenmcDriver>(openmc_comm);
+  neutronics_driver_ = std::make_unique<OpenmcDriver>(openmc_comm.comm);
 
   // Instantiate heat-fluids driver
   std::string s = node.child_value("driver_heatfluids");
@@ -53,11 +52,6 @@
   } else {
     throw std::runtime_error{"Invalid value for <driver_heatfluids>"};
   }
-=======
-  // Instantiate OpenMC and Nek drivers
-  neutronics_driver_ = std::make_unique<OpenmcDriver>(openmc_comm.comm);
-  heat_fluids_driver_ = std::make_unique<NekDriver>(comm, pressure_bc, nek_node);
->>>>>>> f978d272
 
   init_mappings();
   init_tallies();
